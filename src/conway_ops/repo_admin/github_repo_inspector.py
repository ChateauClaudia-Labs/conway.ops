import requests                                             as _requests
from dateutil                                               import parser as _parser

<<<<<<< HEAD
from conway.application.application                         import Application
=======
>>>>>>> 70b08e4f
from conway.util.yaml_utils                                 import YAML_Utils
from conway_ops.repo_admin.repo_inspector                   import RepoInspector, CommitInfo, CommittedFileInfo

class GitHub_RepoInspector(RepoInspector):

    '''
    Utility class that is able to execute GIT commands for public repos located in GitHub

    :param str parent_url: A string identifying the location under which the repo of interest lives as
        a "subfolder" or "sub resource". May be a path to the local file system or the URL to a remote server.
    :param str repo_name: A string identifying the name of the repo of interest, as a "subfolder"
        or "sub resource" under the ``parent_url``.

    '''
    def __init__(self, parent_url, repo_name):

        super().__init__(parent_url, repo_name)

        # parent_url is something like 
        #
        #       "https://github.com/alejandro-fin"
        #
        # so we can extract the owner name from it ("alejandro-fin" in the example). This will be needed
        # to construct the URLs for other calls to the Git Hub API
        #
        cleaned_url                                     = parent_url.strip("/").strip()
        self.owner                                      = cleaned_url.split("/")[-1]

        if len(self.owner) == 0:
            raise ValueError("No owner was included in parent url '" + str(parent_url) + "', so can't call Git Hub APIs")
        
        # Get GitHub token to make authenticated calls.
        #
        SECRETS_PATH                                    = Application.app().config.secrets_path()
        secrets_dict                                    = YAML_Utils().load(SECRETS_PATH)
        self.github_token                               = secrets_dict['secrets']['github_token']

    GIT_HUB_API                                         = "https://api.github.com"
    

    def _get_resource(self, resource_path):
        '''
        Invokes the Git Hub API to get information about the repo associated to this inspector.

        :param str resource_path: Indicates the path of a desired resource under the URL for the
            repo for which self is an inspector. Examples: "/commits/master", "/branches"
        :return: A Json representation of the resource as given by the GitHub API
        :rtype: str
        '''
        root_path                           = self.GIT_HUB_API + "/repos/" + self.owner + "/" + self.repo_name
        url                                 = root_path + resource_path

        return self._get_from_url(url)     
    
    def _get_from_url(self, url):
        '''
        Invokes the URL to get information about the repo associated to this inspector.

        :param str url: Indicates the absolute url in the GitHub API. 
        :return: A Json representation of the resource as given by the GitHub API
        :rtype: str
        '''
        headers = {
            'Authorization': 'Bearer ' + self.github_token,
            'Content-Type' : 'application/json',
            'Accept'       : 'application/json'
        }
        try:
            response                        = _requests.request(method          = 'GET', 
                                                                url             = url, 
                                                                params          = {}, 
                                                                data            = '', \
                                                                headers         = headers, 
                                                                timeout         = 20,
                                                                verify          = True) 

            data                            = response.json()

        except Exception as ex:
            raise ValueError("Problem connecting to Git Hub. Error is: " + str(ex))

        if response.status_code != 200:
<<<<<<< HEAD
            raise ValueError("Error status " + str(response.status_code) + " from doing: GET on '" + str(url) + "'")  
=======
            certificate_file                = f"<YOUR CONDA INSTALL ROOT>/envs/<YOUR CONDA ENVIRONMENT>/lib/site-packages/certifi/cacert.pem"
                         
            raise ValueError(f"Error status {response.status_code} from doing: GET on '{url}'."
                             + f"\nThis often happens due to one of two things: "
                             + f"\n\t1) expired GitHub certificates (most common)"
                             + f"\n\t2) or expired GitHub token in the secrets file for conway.ops"
                             + f"\nFor the first, if using Conda, check {certificate_file}"
                             + f"\nFor the latter, login to GitHub as a user with access to the remote repos in question"
                             + f"\nand generate a token (in settings=>developer settings) and copy it to the secrets file for this repo.")  
>>>>>>> 70b08e4f
        return data      


    def current_branch(self):
        '''
        :return: The name of the current branch
        :rtype: str
        '''
        # In the Git Hub world there is no notion of "current branch" - this is a GIT-in-the-filesystem
        # notion. 
        # Since for practical purposes this is invoked when comparating some cloned repo to the master
        # branch in the remote, we just treat "master" as the "current branch" in GitHub
        return "master"
    
    def modified_files(self):
        '''
        :return: List of files that have been modified but not yet staged. In the boundary case where a file
            has an unstaged deletion, that does not count as "modified" as per the semantics of this method.
        :rtype: list
        '''
        # In the Git Hub world there is no notion of "modified files" - this is a GIT-in-the-filesystem
        # notion. 
        # So we return an empty list
        return []
    
    def deleted_files(self):
        '''
        :return: List of files with an unstaged deletion
        :rtype: list
        '''
        # In the Git Hub world there is no notion of "deleted files" - this is a GIT-in-the-filesystem
        # notion. 
        # So we return an empty list
        return []
    
    def untracked_files(self):
        '''
        :return: List of files that are not tracked
        :rtype: list
        '''
        # In the Git Hub world there is no notion of "untracked files" - this is a GIT-in-the-filesystem
        # notion. 
        # So we return an empty list
        return []

    def last_commit(self):
        '''
        :return: A :class:`CommitInfo` with information about last commit"
        :rtype: str
        '''
        data                                = self._get_resource("/commits/master")
        
        commit_datetime                     = _parser.parse(data['commit']['author']['date'])
        
        commit_hash                         = data['sha']

        commit_ts                           = commit_datetime.strftime("%y%m%d.%H%M%S")

        commit_msg                          = data['commit']['message']

        result                              = CommitInfo(commit_hash, commit_msg, commit_ts)

        return result

        
    def branches(self):
        '''
        :return: (local) branches for the repo
        :rtype: list[str]
        '''
        data                                = self._get_resource("/branches")

        result                              = [b['name'] for b in data]

        return result


    def committed_files(self):
        '''
        Returns an iterable over CommitedFileInfo objects, yielding in chronological order the history of commits
        (i.e., a log) for the repo associated to this :class:`RepoInspector`
        '''
        # This provides the first most recent commit, and links to "parent" commits - the commits right before it
        data                                = self._get_resource("/commits/master")

        results_dict                        = self._committed_files_impl(results_dict_so_far={}, data=data)

        # We need to sort commits by date in descending order (so most recent commits on top).
        # Remember that the keys of results_dict are pairs of strings representing (commit hash, commit date)
        #
        unsorted_keys                       = list(results_dict.keys())
        sorted_keys                         = sorted(unsorted_keys, key=lambda pair: pair[1], reverse=True)

        aggregated_cfi_l                    = []

        # We are listing commits in reverse order (so most recent commit first), so commit numbers will
        # start at the top and descend
        commit_nb                           = len(sorted_keys) - 1
        
        for key in sorted_keys:
            cfi_l                           = results_dict[key]
            for cfi in cfi_l:
                cfi.commit_nb               = commit_nb
            aggregated_cfi_l.extend(cfi_l)
            commit_nb                       -= 1

        return aggregated_cfi_l
    
    def pull_request(self, from_branch, to_branch):
        '''
        Creates and completes a pull request from the ``from_branch`` to the ``to_branch``.

        If anything goes wrong it raises an exception.
        '''    
        raise ValueError("Not yet implemented")
    
    def checkout(self, branch):
        '''
        Switches the repo to the given branch.

        :param str branch: branch to switch repo to.

        If anything goes wrong it raises an exception.
        '''
        raise ValueError("Not yet implemented")
    
    def update_local(self, branch):
        '''
        Updates the local repo from the remote, for the given ``branch``.

        If anything goes wrong it raises an exception.

        :param str branch: repo local branch to update from the remote.
        '''
        raise ValueError("Not yet implemented")

    def _committed_files_impl(self, results_dict_so_far, data):
        '''
        Helper method used to implement the recursion approach behind the method committed_files.

        It incrementally aggregates the file-per-fileinformation for one commit, and then 
        recursively calls itself to process the parent commits.

        The incremental aggregation is effected by adding additional entries to the ``results_dict_so_far``
        dictionary.

        :param dict results_dict_so_far:  keys are pairs of strings (the commit hash and commit date) 
            and for each key the value is the list
            of CommittedFileInfo objects for this commit. It represents the information we seek for 
            the commits that have been already processed prior to this method being called.
        :param dict data: The JSON response from querying the Git Hub API for the next commit to process.

        :return: a dictionary extending ``results_dict_so_far`` with additional entries for the commit
            represented by the ``data`` parameter, and the ancestors of that commit.
        :rtype: dict
        '''
        commit_date                         = data['commit']['author']['date']
        commit_author                       = data['commit']['author']['name']
        
        commit_hash                         = data['sha']
        commit_msg                          = data['commit']['message']

        # The commit history is a tree, so not linear. It is possible we come across the same commit more than once.
        # So if we already saw this commit, don't process it again.
        #
        if (commit_hash, commit_date) in results_dict_so_far.keys():
            return results_dict_so_far

        file_count                          = 0
        commit_cfi_l                        = []
        results_dict                        = results_dict_so_far
        for file_info_dict in data['files']:
            filename                        = file_info_dict['filename']
            cfi                             = CommittedFileInfo(commit_nb           = -99, # Caller will later set this
                                                                commit_date         = commit_date,
                                                                summary             = commit_msg,
                                                                commit_file_nb      = file_count,
                                                                commit_file         = filename,
                                                                commit_hash         = commit_hash,
                                                                commit_author       = commit_author)
            commit_cfi_l.append(cfi)
            file_count                      += 1

        results_dict[(commit_hash, commit_date)]    = commit_cfi_l

        # Now do recursion, for each parent
        parents                             = data['parents']
        for p in parents:
            p_data                          = self._get_from_url(p['url'])
            results_dict                    = self._committed_files_impl(results_dict, p_data)

        return results_dict<|MERGE_RESOLUTION|>--- conflicted
+++ resolved
@@ -1,10 +1,9 @@
 import requests                                             as _requests
 from dateutil                                               import parser as _parser
 
-<<<<<<< HEAD
+
 from conway.application.application                         import Application
-=======
->>>>>>> 70b08e4f
+
 from conway.util.yaml_utils                                 import YAML_Utils
 from conway_ops.repo_admin.repo_inspector                   import RepoInspector, CommitInfo, CommittedFileInfo
 
@@ -87,9 +86,6 @@
             raise ValueError("Problem connecting to Git Hub. Error is: " + str(ex))
 
         if response.status_code != 200:
-<<<<<<< HEAD
-            raise ValueError("Error status " + str(response.status_code) + " from doing: GET on '" + str(url) + "'")  
-=======
             certificate_file                = f"<YOUR CONDA INSTALL ROOT>/envs/<YOUR CONDA ENVIRONMENT>/lib/site-packages/certifi/cacert.pem"
                          
             raise ValueError(f"Error status {response.status_code} from doing: GET on '{url}'."
@@ -99,7 +95,7 @@
                              + f"\nFor the first, if using Conda, check {certificate_file}"
                              + f"\nFor the latter, login to GitHub as a user with access to the remote repos in question"
                              + f"\nand generate a token (in settings=>developer settings) and copy it to the secrets file for this repo.")  
->>>>>>> 70b08e4f
+
         return data      
 
 
