--- conflicted
+++ resolved
@@ -111,9 +111,6 @@
 
     :param RepoBundle repo_bundle: Object encapsulating the names of the GIT repos for which joint GIT operations 
         are to be done by this :class:`RepoAdministration` instance.
-<<<<<<< HEAD
-        
-=======
 
     :param str remote_gh_user: GitHub username with rights to the remote repository. If the remote is not in
         GitHub, it may be set to None
@@ -121,7 +118,7 @@
     :param str gb_secrets_path: path in the local file system for a file that contains a GitHub token to access the remote.
         The token must correspond to the user given by the `remote_gh_user` parameter. If the remote is not in GitHub
         then it may be set to None
->>>>>>> 70b08e4f
+
     '''
     def __init__(self, local_root, remote_root, repo_bundle, remote_gh_user, gb_secrets_path):
         self.local_root                                 = local_root
